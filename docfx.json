--- conflicted
+++ resolved
@@ -1,33 +1,16 @@
 ﻿{
-<<<<<<< HEAD
-=======
-  "merge": {
-    "content": [
-      {
-        "files": [
-          "api/**/*.yml"
-        ]
-      }
-    ],
-    "dest": ".",
-    "tocMetadata": "version"
-  },
->>>>>>> b20b1503
   "build": {
     "content": [
       {
         "files": [
           "api/**/*.yml",
           "api/**/*.md"
-<<<<<<< HEAD
         ],
         "exclude": [
           "api/overwrites/**",
           "samples/**/*.*",
           "**/includes/**",
           "***/contributing.md"
-=======
->>>>>>> b20b1503
         ]
       },
       {
@@ -37,30 +20,23 @@
         "src": "docs",
         "dest": "articles",
         "exclude": [
-<<<<<<< HEAD
           "api/overwrites/**",
           "samples/**/*.*",
-=======
->>>>>>> b20b1503
           "**/includes/**",
           "***/contributing.md"
         ]
       },
       {
-<<<<<<< HEAD
           "files": [
            "core/**/*.md"
          ]
       },
       {
-=======
->>>>>>> b20b1503
         "files": [
           "toc.yml",
           "index.md"
         ]
       }
-<<<<<<< HEAD
     ],
     "resource": [
       {
@@ -101,29 +77,6 @@
           "apidoc/*.md"
         ]
       },
-=======
-    ],
-    "resource": [
-      {
-        "files": [
-          "images/**",
-          "**/*.png",
-          "**/*.svg",
-          "**/*.jpg",
-          "**/*.gif",
-          "**/*.bmp"
-        ],
-        "src": "docs",
-        "dest": "articles",
-        "exclude": [
-          "**/obj/**",
-          "add/codesnippet/**/*.*",
-          "_themes/DocPacker/**"
-        ]
-      }
-    ],
-    "overwrite": "apidoc/*.md",
->>>>>>> b20b1503
     "externalReference": [],
     "globalMetadata": {
       "breadcrumb_path": "/dotnet/toc.json",
@@ -133,14 +86,8 @@
       "author": "dotnet-bot",
       "ms.author": "dotnetcontent",
       "manager": "wpickett",
-<<<<<<< HEAD
-      "searchScope": [
-        ".NET"
-      ],
-=======
       "searchScope": [".NET"],
       "uhfHeaderId": "MSDocsHeader-DotNet",
->>>>>>> b20b1503
       "apiPlatform": "dotnet"
     },
     "fileMetadata": {
@@ -156,11 +103,6 @@
       "docs.html"
     ],
     "xref": [
-<<<<<<< HEAD
-=======
-      "_zip/msdn.4.5.2.zip",
-      "_zip/namespaces.4.5.2.zip",
->>>>>>> b20b1503
       "_zip/vs.110.zip",
       "_zip/vs.140.zip",
       "_zip/office15.zip",
