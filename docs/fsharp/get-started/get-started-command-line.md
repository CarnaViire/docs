--- conflicted
+++ resolved
@@ -1,12 +1,7 @@
 ---
 title: Get started with F# with command-line tools
-<<<<<<< HEAD
-description: Learn how to build a simple multi-project solution on F# using the .NET Core CLI on any operating system (Windows, macOS, or Linux).
+description: Learn how to build a simple multi-project solution on F# using the .NET CLI on any operating system (Windows, macOS, or Linux).
 ms.date: 10/29/2021
-=======
-description: Learn how to build a simple multi-project solution on F# using the .NET CLI on any operating system (Windows, macOS, or Linux).
-ms.date: 08/15/2020
->>>>>>> 2128e86e
 ---
 # Get started with F# with the .NET CLI
 
@@ -61,19 +56,9 @@
 
 open System.Text.Json
 
-<<<<<<< HEAD
 let getJson value =
     let json = JsonSerializer.Serialize(value)
     value, json
-=======
-let getJsonNetJson value =
-    let json = JsonConvert.SerializeObject(value)
-    $"I used to be {value} but now I'm {json} thanks to Json.NET!"
-```
-
-Add the Newtonsoft.Json NuGet package to the Library project.
->>>>>>> 2128e86e
-
 ```
 
 Add the `Library` project to the `FSharpSample` solution using the [dotnet sln add](../../core/tools/dotnet-sln.md) command:
@@ -113,13 +98,8 @@
 open Library
 
 [<EntryPoint>]
-<<<<<<< HEAD
 let main args =
     printfn "Nice command-line arguments! Here's what System.Text.Json has to say about them:"
-=======
-let main argv =
-    printfn "Nice command-line arguments! Here's what Json.NET has to say about them:"
->>>>>>> 2128e86e
 
     let value, json = getJson {| args=args; year=System.DateTime.Now.Year |}
     printfn $"Input: %0A{value}"
@@ -152,16 +132,9 @@
 You should see the following results:
 
 ```console
-<<<<<<< HEAD
 Nice command-line arguments! Here's what System.Text.Json has to say about them:
 Input: { args = [|"Hello"; "World"|] year = 2021 }
 Output: {"args":["Hello","World"],"year":2021}
-=======
-Nice command-line arguments! Here's what Json.NET has to say about them:
-
-I used to be Hello but now I'm ""Hello"" thanks to Json.NET!
-I used to be World but now I'm ""World"" thanks to Json.NET!
->>>>>>> 2128e86e
 ```
 
 ## Next steps
