---
title: ".NET docs: What's new for February 2024"
description: "What's new in the .NET docs for February 2024."
ms.custom: February-2024
ms.date: 03/01/2024
---

# .NET docs: What's new for February 2024

Welcome to what's new in the .NET docs for February 2024. This article lists some of the major changes to docs during this period.

## .NET breaking changes

### New articles

- [Duplicate output for -getItem, -getProperty, and -getTargetResult](../core/compatibility/sdk/8.0/getx-duplicate-output.md)
- [Certificates checked before loading remote images in PictureBox](../core/compatibility/windows-forms/8.0/picturebox-remote-image.md)
- [InMemoryDirectoryInfo prepends rootDir to files](../core/compatibility/core-libraries/9.0/inmemorydirinfo-prepends-rootdir.md)
- [Drive's current directory path enumeration](../core/compatibility/core-libraries/8.0/drive-current-dir-paths.md)
- [.user file imported in outer builds](../core/compatibility/sdk/8.0/user-file.md)
- [Inline array struct size limit is enforced](../core/compatibility/core-libraries/9.0/inlinearray-size.md)

## .NET fundamentals

### New articles

- [MSTEST0008: TestInitialize method should have valid layout](../core/testing/mstest-analyzers/mstest0008.md)
- [MSTEST0009: TestCleanup method should have valid layout](../core/testing/mstest-analyzers/mstest0009.md)
- [MSTEST0010: ClassInitialize method should have valid layout](../core/testing/mstest-analyzers/mstest0010.md)
- [MSTEST0011: ClassCleanup method should have valid layout](../core/testing/mstest-analyzers/mstest0011.md)
- [MSTEST0012: AssemblyInitialize method should have valid layout](../core/testing/mstest-analyzers/mstest0012.md)
- [MSTEST0013: AssemblyCleanup method should have valid layout](../core/testing/mstest-analyzers/mstest0013.md)
- [CA2263: Prefer generic overload when type is known](../fundamentals/code-analysis/quality-rules/ca2263.md)
- [MSTest SDK overview](../core/testing/unit-testing-mstest-sdk.md)
- [What's new in containers for .NET 8](../core/whats-new/dotnet-8/containers.md)
- [What's new in .NET 8](../core/whats-new/dotnet-8/overview.md)
- [What's new in the SDK and tooling for .NET 8](../core/whats-new/dotnet-8/sdk.md)
- [What's new in .NET 9](../core/whats-new/dotnet-9/overview.md)
- [MSTEST0007: Use test attributes only on test methods](../core/testing/mstest-analyzers/mstest0007.md)
- [CA2262: Set 'MaxResponseHeadersLength' properly](../fundamentals/code-analysis/quality-rules/ca2262.md)

### Updated articles

- [System.Reflection.Emit.AssemblyBuilder class](../fundamentals/runtime-libraries/system-reflection-emit-assemblybuilder.md) - Update AssemblyBuilder.md with persistable AssemblyBuilder info
- [What's new in the .NET 8 runtime](../core/whats-new/dotnet-8/runtime.md) - Split up what's new in .NET 8 by SDK/runtime

## C# language

### New articles

- [Resolve errors and warnings related to assembly references](../csharp/language-reference/compiler-messages/assembly-references.md)
- [new (C# Reference)](../csharp/language-reference/keywords/new.md)

## ML.NET

### New articles

- [How to format data for Named Entity Recognition (NER)](../machine-learning/how-to-guides/ner-dataset-guide.md)

## Home

### Updated articles

<<<<<<< HEAD
- [Develop .NET apps that use Azure AI services](../ai/azure-ai-for-dotnet-developers.md)
- [Get started with the .NET enterprise chat sample using RAG](../ai/get-started-app-chat-template.md)
- [Assess your .NET applications for migration to Azure](../azure/migration/appcat/app-code-assessment-toolkit.md)
- [Analyze applications with the .NET CLI](../azure/migration/appcat/dotnet-cli.md)
- [Install Azure Migrate application and code assessment for .NET](../azure/migration/appcat/install.md)
- [Interpret the analysis results](../azure/migration/appcat/interpret-results.md)
- [Analyze applications with Visual Studio](../azure/migration/appcat/visual-studio.md)
=======
- [.NET documentation](index.yml) - Split up what's new in .NET 8 by SDK/runtime
>>>>>>> a8489292

## .NET Framework

### Updated articles

- [Security protocols](../framework/wcf/feature-details/security-protocols.md) - Fix broken links
- [Web Services Protocols Supported by System-Provided Interoperability Bindings](../framework/wcf/feature-details/web-services-protocols-supported-by-system-provided-interoperability-bindings.md) - Fix broken links

## Community contributors

The following people contributed to the .NET docs during this period. Thank you! Learn how to contribute by following the links under "Get involved" in the [what's new landing page](index.yml).

- [BartoszKlonowski](https://github.com/BartoszKlonowski) - Bartosz Klonowski ![4 pull requests.](https://img.shields.io/badge/Merged%20Pull%20Requests-4-green)
- [Rageking8](https://github.com/Rageking8) -  ![3 pull requests.](https://img.shields.io/badge/Merged%20Pull%20Requests-3-green)
- [timdeschryver](https://github.com/timdeschryver) - Tim Deschryver ![3 pull requests.](https://img.shields.io/badge/Merged%20Pull%20Requests-3-green)
- [mpidash](https://github.com/mpidash) - Mario Pistrich ![2 pull requests.](https://img.shields.io/badge/Merged%20Pull%20Requests-2-green)
- [benbristow](https://github.com/benbristow) - Ben Bristow ![1 pull requests.](https://img.shields.io/badge/Merged%20Pull%20Requests-1-green)
- [CollinAlpert](https://github.com/CollinAlpert) - Collin Alpert ![1 pull requests.](https://img.shields.io/badge/Merged%20Pull%20Requests-1-green)
- [hassanyahya400](https://github.com/hassanyahya400) - Hassan Yahya ![1 pull requests.](https://img.shields.io/badge/Merged%20Pull%20Requests-1-green)
- [IlyaCk](https://github.com/IlyaCk) -  ![1 pull requests.](https://img.shields.io/badge/Merged%20Pull%20Requests-1-green)
- [kengorman](https://github.com/kengorman) -  ![1 pull requests.](https://img.shields.io/badge/Merged%20Pull%20Requests-1-green)
- [martincostello](https://github.com/martincostello) - Martin Costello ![1 pull requests.](https://img.shields.io/badge/Merged%20Pull%20Requests-1-green)
- [michaelmcneilnet](https://github.com/michaelmcneilnet) - Michael McNeil ![1 pull requests.](https://img.shields.io/badge/Merged%20Pull%20Requests-1-green)
- [Mikoleusz](https://github.com/Mikoleusz) -  ![1 pull requests.](https://img.shields.io/badge/Merged%20Pull%20Requests-1-green)
- [OQJAV](https://github.com/OQJAV) - Anton Ermolinsky ![1 pull requests.](https://img.shields.io/badge/Merged%20Pull%20Requests-1-green)
- [pedrobsaila](https://github.com/pedrobsaila) - Badre BSAILA ![1 pull requests.](https://img.shields.io/badge/Merged%20Pull%20Requests-1-green)
- [preardon](https://github.com/preardon) - Paul Reardon ![1 pull requests.](https://img.shields.io/badge/Merged%20Pull%20Requests-1-green)
- [Progman2002](https://github.com/Progman2002) -  ![1 pull requests.](https://img.shields.io/badge/Merged%20Pull%20Requests-1-green)
- [rcollina](https://github.com/rcollina) - rcollina ![1 pull requests.](https://img.shields.io/badge/Merged%20Pull%20Requests-1-green)
- [rextor92](https://github.com/rextor92) - Daniel Tsvetkov ![1 pull requests.](https://img.shields.io/badge/Merged%20Pull%20Requests-1-green)
- [Saibamen](https://github.com/Saibamen) - Adam Stachowicz ![1 pull requests.](https://img.shields.io/badge/Merged%20Pull%20Requests-1-green)
- [tanvirx64](https://github.com/tanvirx64) - Tanvir Ahmed ![1 pull requests.](https://img.shields.io/badge/Merged%20Pull%20Requests-1-green)
- [ti777777](https://github.com/ti777777) -  ![1 pull requests.](https://img.shields.io/badge/Merged%20Pull%20Requests-1-green)
- [TortillaZHawaii](https://github.com/TortillaZHawaii) - Dawid Wysocki ![1 pull requests.](https://img.shields.io/badge/Merged%20Pull%20Requests-1-green)
- [xtqqczze](https://github.com/xtqqczze) -  ![1 pull requests.](https://img.shields.io/badge/Merged%20Pull%20Requests-1-green)<|MERGE_RESOLUTION|>--- conflicted
+++ resolved
@@ -61,17 +61,7 @@
 
 ### Updated articles
 
-<<<<<<< HEAD
-- [Develop .NET apps that use Azure AI services](../ai/azure-ai-for-dotnet-developers.md)
-- [Get started with the .NET enterprise chat sample using RAG](../ai/get-started-app-chat-template.md)
-- [Assess your .NET applications for migration to Azure](../azure/migration/appcat/app-code-assessment-toolkit.md)
-- [Analyze applications with the .NET CLI](../azure/migration/appcat/dotnet-cli.md)
-- [Install Azure Migrate application and code assessment for .NET](../azure/migration/appcat/install.md)
-- [Interpret the analysis results](../azure/migration/appcat/interpret-results.md)
-- [Analyze applications with Visual Studio](../azure/migration/appcat/visual-studio.md)
-=======
 - [.NET documentation](index.yml) - Split up what's new in .NET 8 by SDK/runtime
->>>>>>> a8489292
 
 ## .NET Framework
 
